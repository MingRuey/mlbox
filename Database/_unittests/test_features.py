--- conflicted
+++ resolved
@@ -135,14 +135,6 @@
         )
         assert encoded.keys() == feat.encoded_features.keys()
 
-<<<<<<< HEAD
-    sample = str(SAMPLE_FILES_DIR.joinpath("Freyja.jpg"))
-
-    @staticmethod
-    def _encode_and_parse(feat, inputs):
-        """Encode input using ._create_from and decode using ._parse_from"""
-
-=======
         parsed = parsed["segment_mask"].numpy()
         for y, x in [(100, 40), (90, 60), (50, 59)]:
             assert parsed[y, x] == 1
@@ -177,7 +169,6 @@
 
     sample = str(SAMPLE_FILES_DIR.joinpath("Freyja.jpg"))
 
->>>>>>> bbf86edb
     @staticmethod
     def check_ssim(image: tf.Tensor, criteria: float = 0.99):
         """Check ssim with groud-truth sample"""
@@ -202,20 +193,6 @@
         else:
             feat = ImageFeature()
 
-<<<<<<< HEAD
-        def encode_decode(feat, image):
-            encoded = feat._create_from(image=image)
-            example = tf.train.Example(
-                features=tf.train.Features(feature=encoded)
-            )
-            parsed = tf.io.parse_single_example(
-                example.SerializeToString(), features=feat.encoded_features
-            )
-            parsed = feat._parse_from(**parsed)
-            return encoded, parsed
-
-=======
->>>>>>> bbf86edb
         encoded, decoded = encode_decode(
             feat=feat, image=TestImageFeature.sample
         )
@@ -257,10 +234,7 @@
             TestImageFeature.check_ssim(image_tensor, criteria=0.95)
         else:
             TestImageFeature.check_ssim(image_tensor)
-<<<<<<< HEAD
-=======
-
->>>>>>> bbf86edb
+
 
 if __name__ == "__main__":
     pytest.main(["-s", "-v", __file__])